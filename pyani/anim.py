--- conflicted
+++ resolved
@@ -22,11 +22,6 @@
 """
 
 import os
-<<<<<<< HEAD
-
-import pandas as pd
-=======
->>>>>>> be7be8b5
 
 from . import pyani_config
 from . import pyani_files
@@ -148,11 +143,7 @@
     deltafiles = pyani_files.get_input_files(delta_dir, '.delta')
 
     # Hold data in ANIResults object
-<<<<<<< HEAD
-    results = ANIResults(list(org_lengths.keys()))
-=======
     results = ANIResults(list(org_lengths.keys()), "ANIm")
->>>>>>> be7be8b5
 
     # Fill diagonal NA values for alignment_length with org_lengths
     for org, length in list(org_lengths.items()):
